/*
 * Copyright Amazon.com, Inc. or its affiliates. All Rights Reserved.
 * SPDX-License-Identifier: Apache-2.0
 */

package software.amazon.smithy.rust.codegen.testutil

import software.amazon.smithy.model.Model
import software.amazon.smithy.model.shapes.ServiceShape
import software.amazon.smithy.model.shapes.ShapeId
import software.amazon.smithy.model.shapes.StructureShape
import software.amazon.smithy.rust.codegen.rustlang.Attribute
import software.amazon.smithy.rust.codegen.rustlang.CargoDependency
import software.amazon.smithy.rust.codegen.rustlang.CratesIo
import software.amazon.smithy.rust.codegen.rustlang.DependencyScope
import software.amazon.smithy.rust.codegen.rustlang.RustWriter
import software.amazon.smithy.rust.codegen.rustlang.asType
import software.amazon.smithy.rust.codegen.smithy.CodegenConfig
import software.amazon.smithy.rust.codegen.smithy.CodegenContext
import software.amazon.smithy.rust.codegen.smithy.CodegenMode
import software.amazon.smithy.rust.codegen.smithy.RuntimeConfig
import software.amazon.smithy.rust.codegen.smithy.RuntimeCrateLocation
import software.amazon.smithy.rust.codegen.smithy.RustCodegenPlugin
import software.amazon.smithy.rust.codegen.smithy.RustSettings
import software.amazon.smithy.rust.codegen.smithy.RustSymbolProvider
import software.amazon.smithy.rust.codegen.smithy.SymbolVisitorConfig
import software.amazon.smithy.rust.codegen.smithy.generators.BuilderGenerator
import software.amazon.smithy.rust.codegen.smithy.generators.CodegenTarget
import software.amazon.smithy.rust.codegen.smithy.generators.StructureGenerator
import software.amazon.smithy.rust.codegen.smithy.generators.implBlock
import software.amazon.smithy.rust.codegen.smithy.letIf
import software.amazon.smithy.rust.codegen.util.dq
import java.io.File

val TestRuntimeConfig =
    RuntimeConfig(runtimeCrateLocation = RuntimeCrateLocation.Path(File("../rust-runtime/").absolutePath))
val TestSymbolVisitorConfig = SymbolVisitorConfig(
    runtimeConfig = TestRuntimeConfig,
    codegenConfig = CodegenConfig(),
    handleRustBoxing = true
)

fun testRustSettings(
    service: ShapeId = ShapeId.from("notrelevant#notrelevant"),
    moduleName: String = "test-module",
    moduleVersion: String = "notrelevant",
    moduleAuthors: List<String> = listOf("notrelevant"),
    moduleDescription: String = "not relevant",
    moduleRepository: String? = null,
    runtimeConfig: RuntimeConfig = RuntimeConfig(),
    codegenConfig: CodegenConfig = CodegenConfig(),
    license: String? = null,
    examplesUri: String? = null,
) = RustSettings(
    service,
    moduleName,
    moduleVersion,
    moduleAuthors,
    moduleDescription,
    moduleRepository,
    runtimeConfig,
    codegenConfig,
    license,
    examplesUri
)

fun testSymbolProvider(model: Model, serviceShape: ServiceShape? = null): RustSymbolProvider =
    RustCodegenPlugin.baseSymbolProvider(
        model,
        serviceShape ?: ServiceShape.builder().version("test").id("test#Service").build(),
        TestSymbolVisitorConfig
    )

fun testCodegenContext(
    model: Model,
    serviceShape: ServiceShape? = null,
    settings: RustSettings = testRustSettings(),
    mode: CodegenMode = CodegenMode.Client
): CodegenContext = CodegenContext(
    model,
    testSymbolProvider(model),
    TestRuntimeConfig,
<<<<<<< HEAD
    // TODO(https://github.com/awslabs/smithy-rs/pull/1340) We should not fabricate a service shape out of thin air here, but rather look it up in the model.
    serviceShape ?: ServiceShape.builder().version("test").id("test#Service").build(),
=======
    serviceShape
        ?: model.serviceShapes.firstOrNull()
        ?: ServiceShape.builder().version("test").id("test#Service").build(),
>>>>>>> 7035f48d
    ShapeId.from("test#Protocol"),
    settings,
    mode,
)

private const val SmithyVersion = "1.0"
fun String.asSmithyModel(sourceLocation: String? = null): Model {
    val processed = letIf(!this.startsWith("\$version")) { "\$version: ${SmithyVersion.dq()}\n$it" }
    return Model.assembler().discoverModels().addUnparsedModel(sourceLocation ?: "test.smithy", processed).assemble()
        .unwrap()
}

/**
 * In tests, we frequently need to generate a struct, a builder, and an impl block to access said builder.
 */
fun StructureShape.renderWithModelBuilder(model: Model, symbolProvider: RustSymbolProvider, writer: RustWriter, forWhom: CodegenTarget = CodegenTarget.CLIENT) {
    StructureGenerator(model, symbolProvider, writer, this).render(forWhom)
    val modelBuilder = BuilderGenerator(model, symbolProvider, this)
    modelBuilder.render(writer)
    writer.implBlock(this, symbolProvider) {
        modelBuilder.renderConvenienceMethod(this)
    }
}

val TokioWithTestMacros = CargoDependency(
    "tokio",
    CratesIo("1"),
    features = setOf("macros", "test-util", "rt"),
    scope = DependencyScope.Dev
)

val TokioTest = Attribute.Custom("tokio::test", listOf(TokioWithTestMacros.asType()))<|MERGE_RESOLUTION|>--- conflicted
+++ resolved
@@ -80,14 +80,9 @@
     model,
     testSymbolProvider(model),
     TestRuntimeConfig,
-<<<<<<< HEAD
-    // TODO(https://github.com/awslabs/smithy-rs/pull/1340) We should not fabricate a service shape out of thin air here, but rather look it up in the model.
-    serviceShape ?: ServiceShape.builder().version("test").id("test#Service").build(),
-=======
     serviceShape
         ?: model.serviceShapes.firstOrNull()
         ?: ServiceShape.builder().version("test").id("test#Service").build(),
->>>>>>> 7035f48d
     ShapeId.from("test#Protocol"),
     settings,
     mode,
